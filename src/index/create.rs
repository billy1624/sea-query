use super::common::*;
use crate::{backend::SchemaBuilder, types::*, SchemaStatementBuilder};

/// Create an index for an existing table
///
/// # Examples
///
/// ```
/// use sea_query::{tests_cfg::*, *};
///
/// let index = Index::create()
///     .name("idx-glyph-aspect")
///     .table(Glyph::Table)
///     .col(Glyph::Aspect)
///     .to_owned();
///
/// assert_eq!(
///     index.to_string(MysqlQueryBuilder),
///     r#"CREATE INDEX `idx-glyph-aspect` ON `glyph` (`aspect`)"#
/// );
/// assert_eq!(
///     index.to_string(PostgresQueryBuilder),
///     r#"CREATE INDEX "idx-glyph-aspect" ON "glyph" ("aspect")"#
/// );
/// assert_eq!(
///     index.to_string(SqliteQueryBuilder),
///     r#"CREATE INDEX "idx-glyph-aspect" ON "glyph" ("aspect")"#
/// );
/// ```
/// Create index if not exists
/// ```
/// use sea_query::{tests_cfg::*, *};
///
/// let index = Index::create()
///     .if_not_exists()
///     .name("idx-glyph-aspect")
///     .table(Glyph::Table)
///     .col(Glyph::Aspect)
///     .to_owned();
///
/// assert_eq!(
///     index.to_string(MysqlQueryBuilder),
///     r#"CREATE INDEX `idx-glyph-aspect` ON `glyph` (`aspect`)"#
/// );
/// assert_eq!(
///     index.to_string(PostgresQueryBuilder),
///     r#"CREATE INDEX IF NOT EXISTS "idx-glyph-aspect" ON "glyph" ("aspect")"#
/// );
/// assert_eq!(
///     index.to_string(SqliteQueryBuilder),
///     r#"CREATE INDEX IF NOT EXISTS "idx-glyph-aspect" ON "glyph" ("aspect")"#
/// );
/// ```
/// Index with prefix
/// ```
/// use sea_query::{tests_cfg::*, *};
///
/// let index = Index::create()
///     .name("idx-glyph-aspect")
///     .table(Glyph::Table)
///     .col((Glyph::Aspect, 128))
///     .to_owned();
///
/// assert_eq!(
///     index.to_string(MysqlQueryBuilder),
///     r#"CREATE INDEX `idx-glyph-aspect` ON `glyph` (`aspect` (128))"#
/// );
/// assert_eq!(
///     index.to_string(PostgresQueryBuilder),
///     r#"CREATE INDEX "idx-glyph-aspect" ON "glyph" ("aspect" (128))"#
/// );
/// assert_eq!(
///     index.to_string(SqliteQueryBuilder),
///     r#"CREATE INDEX "idx-glyph-aspect" ON "glyph" ("aspect")"#
/// );
/// ```
/// Index with order
/// ```
/// use sea_query::{tests_cfg::*, *};
///
/// let index = Index::create()
///     .name("idx-glyph-aspect")
///     .table(Glyph::Table)
///     .col((Glyph::Aspect, IndexOrder::Desc))
///     .to_owned();
///
/// assert_eq!(
///     index.to_string(MysqlQueryBuilder),
///     r#"CREATE INDEX `idx-glyph-aspect` ON `glyph` (`aspect` DESC)"#
/// );
/// assert_eq!(
///     index.to_string(PostgresQueryBuilder),
///     r#"CREATE INDEX "idx-glyph-aspect" ON "glyph" ("aspect" DESC)"#
/// );
/// assert_eq!(
///     index.to_string(SqliteQueryBuilder),
///     r#"CREATE INDEX "idx-glyph-aspect" ON "glyph" ("aspect" DESC)"#
/// );
/// ```
/// Index with prefix and order
/// ```
/// use sea_query::{tests_cfg::*, *};
///
/// let index = Index::create()
///     .name("idx-glyph-aspect")
///     .table(Glyph::Table)
///     .col((Glyph::Aspect, 64, IndexOrder::Asc))
///     .to_owned();
///
/// assert_eq!(
///     index.to_string(MysqlQueryBuilder),
///     r#"CREATE INDEX `idx-glyph-aspect` ON `glyph` (`aspect` (64) ASC)"#
/// );
/// assert_eq!(
///     index.to_string(PostgresQueryBuilder),
///     r#"CREATE INDEX "idx-glyph-aspect" ON "glyph" ("aspect" (64) ASC)"#
/// );
/// assert_eq!(
///     index.to_string(SqliteQueryBuilder),
///     r#"CREATE INDEX "idx-glyph-aspect" ON "glyph" ("aspect" ASC)"#
/// );
/// ```
#[derive(Default, Debug, Clone)]
pub struct IndexCreateStatement {
    pub(crate) table: Option<TableRef>,
    pub(crate) index: TableIndex,
    pub(crate) primary: bool,
    pub(crate) unique: bool,
    pub(crate) nulls_not_distinct: bool,
    pub(crate) index_type: Option<IndexType>,
    pub(crate) if_not_exists: bool,
}

/// Specification of a table index
#[derive(Debug, Clone)]
pub enum IndexType {
    BTree,
    FullText,
    Hash,
    Custom(DynIden),
}

impl IndexCreateStatement {
    /// Construct a new [`IndexCreateStatement`]
    pub fn new() -> Self {
<<<<<<< HEAD
        Self {
            table: None,
            index: Default::default(),
            primary: false,
            unique: false,
            nulls_not_distinct: false,
            index_type: None,
            if_not_exists: false,
        }
=======
        Self::default()
>>>>>>> 79499c80
    }

    /// Create index if index not exists
    pub fn if_not_exists(&mut self) -> &mut Self {
        self.if_not_exists = true;
        self
    }

    /// Set index name
    pub fn name(&mut self, name: &str) -> &mut Self {
        self.index.name(name);
        self
    }

    /// Set target table
    pub fn table<T>(&mut self, table: T) -> &mut Self
    where
        T: IntoTableRef,
    {
        self.table = Some(table.into_table_ref());
        self
    }

    /// Add index column
    pub fn col<C>(&mut self, col: C) -> &mut Self
    where
        C: IntoIndexColumn,
    {
        self.index.col(col.into_index_column());
        self
    }

    /// Set index as primary
    pub fn primary(&mut self) -> &mut Self {
        self.primary = true;
        self
    }

    /// Set index as unique
    pub fn unique(&mut self) -> &mut Self {
        self.unique = true;
        self
    }

    /// Set nulls to not be treated as distinct values. Only available on Postgres.
    pub fn nulls_not_distinct(&mut self) -> &mut Self {
        self.nulls_not_distinct = true;
        self
    }

    /// Set index as full text.
    /// On MySQL, this is `FULLTEXT`.
    /// On PgSQL, this is `GIN`.
    pub fn full_text(&mut self) -> &mut Self {
        self.index_type(IndexType::FullText)
    }

    /// Set index type. Not available on Sqlite.
    pub fn index_type(&mut self, index_type: IndexType) -> &mut Self {
        self.index_type = Some(index_type);
        self
    }

    pub fn is_primary_key(&self) -> bool {
        self.primary
    }

    pub fn is_unique_key(&self) -> bool {
        self.unique
    }

    pub fn is_nulls_not_distinct(&self) -> bool {
        self.nulls_not_distinct
    }

    pub fn get_index_spec(&self) -> &TableIndex {
        &self.index
    }

    pub fn take(&mut self) -> Self {
        Self {
            table: self.table.take(),
            index: self.index.take(),
            primary: self.primary,
            unique: self.unique,
            nulls_not_distinct: self.nulls_not_distinct,
            index_type: self.index_type.take(),
            if_not_exists: self.if_not_exists,
        }
    }
}

impl SchemaStatementBuilder for IndexCreateStatement {
    fn build<T: SchemaBuilder>(&self, schema_builder: T) -> String {
        let mut sql = String::with_capacity(256);
        schema_builder.prepare_index_create_statement(self, &mut sql);
        sql
    }

    fn build_any(&self, schema_builder: &dyn SchemaBuilder) -> String {
        let mut sql = String::with_capacity(256);
        schema_builder.prepare_index_create_statement(self, &mut sql);
        sql
    }
}<|MERGE_RESOLUTION|>--- conflicted
+++ resolved
@@ -143,19 +143,7 @@
 impl IndexCreateStatement {
     /// Construct a new [`IndexCreateStatement`]
     pub fn new() -> Self {
-<<<<<<< HEAD
-        Self {
-            table: None,
-            index: Default::default(),
-            primary: false,
-            unique: false,
-            nulls_not_distinct: false,
-            index_type: None,
-            if_not_exists: false,
-        }
-=======
         Self::default()
->>>>>>> 79499c80
     }
 
     /// Create index if index not exists
