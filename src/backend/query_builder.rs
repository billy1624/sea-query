use crate::*;
use std::ops::Deref;

pub trait QueryBuilder: QuotedBuilder + EscapeBuilder + TableRefBuilder {
    /// The type of placeholder the builder uses for values, and whether it is numbered.
    fn placeholder(&self) -> (&str, bool) {
        ("?", false)
    }

    /// Prefix for tuples in VALUES list (e.g. ROW for Mysql)
    fn values_list_tuple_prefix(&self) -> &str {
        ""
    }

    /// Translate [`InsertStatement`] into SQL statement.
    fn prepare_insert_statement(&self, insert: &InsertStatement, sql: &mut dyn SqlWriter) {
        self.prepare_insert(insert.replace, sql);

        if let Some(table) = &insert.table {
            write!(sql, " INTO ").unwrap();
            self.prepare_table_ref(table, sql);
            write!(sql, " ").unwrap();
        }

        if insert.default_values.is_some() && insert.columns.is_empty() && insert.source.is_none() {
            let num_rows = insert.default_values.unwrap();
            self.insert_default_values(num_rows, sql);
        } else {
            write!(sql, "(").unwrap();
            insert.columns.iter().fold(true, |first, col| {
                if !first {
                    write!(sql, ", ").unwrap()
                }
                col.prepare(sql.as_writer(), self.quote());
                false
            });
            write!(sql, ")").unwrap();

            if let Some(source) = &insert.source {
                write!(sql, " ").unwrap();
                match source {
                    InsertValueSource::Values(values) => {
                        write!(sql, "VALUES ").unwrap();
                        values.iter().fold(true, |first, row| {
                            if !first {
                                write!(sql, ", ").unwrap()
                            }
                            write!(sql, "(").unwrap();
                            row.iter().fold(true, |first, col| {
                                if !first {
                                    write!(sql, ", ").unwrap()
                                }
                                self.prepare_simple_expr(col, sql);
                                false
                            });
                            write!(sql, ")").unwrap();
                            false
                        });
                    }
                    InsertValueSource::Select(select_query) => {
                        self.prepare_select_statement(select_query.deref(), sql);
                    }
                }
            }
        }

        self.prepare_on_conflict(&insert.on_conflict, sql);

        self.prepare_returning(&insert.returning, sql);
    }

    /// Translate [`SelectStatement`] into SQL statement.
    fn prepare_select_statement(&self, select: &SelectStatement, sql: &mut dyn SqlWriter) {
        write!(sql, "SELECT ").unwrap();

        if let Some(distinct) = &select.distinct {
            self.prepare_select_distinct(distinct, sql);
            write!(sql, " ").unwrap();
        }

        select.selects.iter().fold(true, |first, expr| {
            if !first {
                write!(sql, ", ").unwrap()
            }
            self.prepare_select_expr(expr, sql);
            false
        });

        if !select.from.is_empty() {
            write!(sql, " FROM ").unwrap();
            select.from.iter().fold(true, |first, table_ref| {
                if !first {
                    write!(sql, ", ").unwrap()
                }
                self.prepare_table_ref(table_ref, sql);
                false
            });
        }

        if !select.join.is_empty() {
            for expr in select.join.iter() {
                write!(sql, " ").unwrap();
                self.prepare_join_expr(expr, sql);
            }
        }

        self.prepare_condition(&select.r#where, "WHERE", sql);

        if !select.groups.is_empty() {
            write!(sql, " GROUP BY ").unwrap();
            select.groups.iter().fold(true, |first, expr| {
                if !first {
                    write!(sql, ", ").unwrap()
                }
                self.prepare_simple_expr(expr, sql);
                false
            });
        }

        self.prepare_condition(&select.having, "HAVING", sql);

        if !select.unions.is_empty() {
            select.unions.iter().for_each(|(union_type, query)| {
                match union_type {
                    UnionType::Intersect => write!(sql, " INTERSECT ").unwrap(),
                    UnionType::Distinct => write!(sql, " UNION ").unwrap(),
                    UnionType::Except => write!(sql, " EXCEPT ").unwrap(),
                    UnionType::All => write!(sql, " UNION ALL ").unwrap(),
                }
                self.prepare_select_statement(query, sql);
            });
        }

        if !select.orders.is_empty() {
            write!(sql, " ORDER BY ").unwrap();
            select.orders.iter().fold(true, |first, expr| {
                if !first {
                    write!(sql, ", ").unwrap()
                }
                self.prepare_order_expr(expr, sql);
                false
            });
        }

        if let Some(limit) = &select.limit {
            write!(sql, " LIMIT ").unwrap();
            self.prepare_value(limit, sql);
        }

        if let Some(offset) = &select.offset {
            write!(sql, " OFFSET ").unwrap();
            self.prepare_value(offset, sql);
        }

        if let Some(lock) = &select.lock {
            write!(sql, " ").unwrap();
            self.prepare_select_lock(lock, sql);
        }

        if let Some((name, query)) = &select.window {
            write!(sql, " WINDOW ").unwrap();
            name.prepare(sql.as_writer(), self.quote());
            write!(sql, " AS ").unwrap();
            self.prepare_window_statement(query, sql);
        }
    }

    /// Translate [`UpdateStatement`] into SQL statement.
    fn prepare_update_statement(&self, update: &UpdateStatement, sql: &mut dyn SqlWriter) {
        write!(sql, "UPDATE ").unwrap();

        if let Some(table) = &update.table {
            self.prepare_table_ref(table, sql);
        }

        write!(sql, " SET ").unwrap();

        update.values.iter().fold(true, |first, row| {
            if !first {
                write!(sql, ", ").unwrap()
            }
            let (k, v) = row;
            write!(sql, "{}{}{} = ", self.quote(), k, self.quote()).unwrap();
            self.prepare_simple_expr(v, sql);
            false
        });

        self.prepare_condition(&update.wherei, "WHERE", sql);

        if !update.orders.is_empty() {
            write!(sql, " ORDER BY ").unwrap();
            update.orders.iter().fold(true, |first, expr| {
                if !first {
                    write!(sql, ", ").unwrap();
                }
                self.prepare_order_expr(expr, sql);
                false
            });
        }

        if let Some(limit) = &update.limit {
            write!(sql, " LIMIT ").unwrap();
            self.prepare_value(limit, sql);
        }

        self.prepare_returning(&update.returning, sql);
    }

    /// Translate [`DeleteStatement`] into SQL statement.
    fn prepare_delete_statement(&self, delete: &DeleteStatement, sql: &mut dyn SqlWriter) {
        write!(sql, "DELETE ").unwrap();

        if let Some(table) = &delete.table {
            write!(sql, "FROM ").unwrap();
            self.prepare_table_ref(table, sql);
        }

        self.prepare_condition(&delete.wherei, "WHERE", sql);

        if !delete.orders.is_empty() {
            write!(sql, " ORDER BY ").unwrap();
            delete.orders.iter().fold(true, |first, expr| {
                if !first {
                    write!(sql, ", ").unwrap();
                }
                self.prepare_order_expr(expr, sql);
                false
            });
        }

        if let Some(limit) = &delete.limit {
            write!(sql, " LIMIT ").unwrap();
            self.prepare_value(limit, sql);
        }

        self.prepare_returning(&delete.returning, sql);
    }

    /// Translate [`SimpleExpr`] into SQL statement.
    fn prepare_simple_expr(&self, simple_expr: &SimpleExpr, sql: &mut dyn SqlWriter) {
        self.prepare_simple_expr_common(simple_expr, sql);
    }

    fn prepare_simple_expr_common(&self, simple_expr: &SimpleExpr, sql: &mut dyn SqlWriter) {
        match simple_expr {
            SimpleExpr::Column(column_ref) => {
                self.prepare_column_ref(column_ref, sql);
            }
            SimpleExpr::Tuple(exprs) => {
                self.prepare_tuple(exprs, sql);
            }
            SimpleExpr::Unary(op, expr) => {
                self.prepare_un_oper(op, sql);
                write!(sql, " ").unwrap();
                self.prepare_simple_expr(expr, sql);
            }
            SimpleExpr::FunctionCall(func, exprs) => {
                self.prepare_function(func, sql);
                self.prepare_tuple(exprs, sql);
            }
            SimpleExpr::Binary(left, op, right) => {
                if *op == BinOper::In && right.is_values() && right.get_values().is_empty() {
                    self.binary_expr(
                        &SimpleExpr::Value(1i32.into()),
                        &BinOper::Equal,
                        &SimpleExpr::Value(2i32.into()),
                        sql,
                    );
                } else if *op == BinOper::NotIn
                    && right.is_values()
                    && right.get_values().is_empty()
                {
                    self.binary_expr(
                        &SimpleExpr::Value(1i32.into()),
                        &BinOper::Equal,
                        &SimpleExpr::Value(1i32.into()),
                        sql,
                    );
                } else {
                    self.binary_expr(left, op, right, sql);
                }
            }
            SimpleExpr::SubQuery(oper, sel) => {
                if let Some(oper) = oper {
                    self.prepare_sub_query_oper(oper, sql);
                }
                write!(sql, "(").unwrap();
                self.prepare_query_statement(sel.deref(), sql);
                write!(sql, ")").unwrap();
            }
            SimpleExpr::Value(val) => {
                self.prepare_value(val, sql);
            }
            SimpleExpr::Values(list) => {
                write!(sql, "(").unwrap();
                list.iter().fold(true, |first, val| {
                    if !first {
                        write!(sql, ", ").unwrap();
                    }
                    self.prepare_value(val, sql);
                    false
                });
                write!(sql, ")").unwrap();
            }
            SimpleExpr::Custom(s) => {
                write!(sql, "{}", s).unwrap();
            }
            SimpleExpr::CustomWithValues(expr, values) => {
                let (placeholder, numbered) = self.placeholder();
                let mut tokenizer = Tokenizer::new(expr).iter().peekable();
                let mut count = 0;
                while let Some(token) = tokenizer.next() {
                    match token {
                        Token::Punctuation(mark) if mark == placeholder => match tokenizer.peek() {
                            Some(Token::Punctuation(mark)) if mark == placeholder => {
                                write!(sql, "{}", mark).unwrap();
                                tokenizer.next();
                            }
                            Some(Token::Unquoted(tok)) if numbered => {
                                if let Ok(num) = tok.parse::<usize>() {
                                    self.prepare_value(&values[num - 1], sql);
                                }
                                tokenizer.next();
                            }
                            _ => {
                                self.prepare_value(&values[count], sql);
                                count += 1;
                            }
                        },
                        _ => write!(sql, "{}", token).unwrap(),
                    };
                }
            }
            SimpleExpr::Keyword(keyword) => {
                self.prepare_keyword(keyword, sql);
            }
            SimpleExpr::AsEnum(_, expr) => {
                self.prepare_simple_expr(expr, sql);
            }
            SimpleExpr::Case(case_stmt) => {
                self.prepare_case_statement(case_stmt, sql);
            }
            SimpleExpr::Constant(val) => {
                self.prepare_constant(val, sql);
            }
        }
    }

    /// Translate [`CaseStatement`] into SQL statement.
    fn prepare_case_statement(&self, stmts: &CaseStatement, sql: &mut dyn SqlWriter) {
        write!(sql, "(CASE").unwrap();

        let CaseStatement { when, r#else } = stmts;

        for case in when.iter() {
            write!(sql, " WHEN (").unwrap();
            self.prepare_condition_where(&case.condition, sql);
            write!(sql, ") THEN ").unwrap();

            self.prepare_simple_expr(&case.result.clone().into(), sql);
        }
        if let Some(r#else) = r#else.clone() {
            write!(sql, " ELSE ").unwrap();
            self.prepare_simple_expr(&r#else.into(), sql);
        }

        write!(sql, " END)").unwrap();
    }

    /// Translate [`SelectDistinct`] into SQL statement.
    fn prepare_select_distinct(&self, select_distinct: &SelectDistinct, sql: &mut dyn SqlWriter) {
        match select_distinct {
            SelectDistinct::All => write!(sql, "ALL").unwrap(),
            SelectDistinct::Distinct => write!(sql, "DISTINCT").unwrap(),
            _ => {}
        }
    }

    /// Translate [`LockType`] into SQL statement.
    fn prepare_select_lock(&self, lock: &LockClause, sql: &mut dyn SqlWriter) {
        write!(
            sql,
            "FOR {}",
            match lock.r#type {
                LockType::Update => "UPDATE",
                LockType::NoKeyUpdate => "NO KEY UPDATE",
                LockType::Share => "SHARE",
                LockType::KeyShare => "KEY SHARE",
            }
        )
        .unwrap();
        if !lock.tables.is_empty() {
            write!(sql, " OF ").unwrap();
            lock.tables.iter().fold(true, |first, table_ref| {
                if !first {
                    write!(sql, ", ").unwrap();
                }
                self.prepare_table_ref(table_ref, sql);
                false
            });
        }
        if let Some(behavior) = lock.behavior {
            match behavior {
                LockBehavior::Nowait => write!(sql, " NOWAIT").unwrap(),
                LockBehavior::SkipLocked => write!(sql, " SKIP LOCKED").unwrap(),
            }
        }
    }

    /// Translate [`SelectExpr`] into SQL statement.
    fn prepare_select_expr(&self, select_expr: &SelectExpr, sql: &mut dyn SqlWriter) {
        self.prepare_simple_expr(&select_expr.expr, sql);
        match &select_expr.window {
            Some(WindowSelectType::Name(name)) => {
                write!(sql, " OVER ").unwrap();
                name.prepare(sql.as_writer(), self.quote())
            }
            Some(WindowSelectType::Query(window)) => {
                write!(sql, " OVER ").unwrap();
                write!(sql, "( ").unwrap();
                self.prepare_window_statement(window, sql);
                write!(sql, " )").unwrap();
            }
            None => {}
        };

        match &select_expr.alias {
            Some(alias) => {
                write!(sql, " AS ").unwrap();
                alias.prepare(sql.as_writer(), self.quote());
            }
            None => {}
        };
    }

    /// Translate [`JoinExpr`] into SQL statement.
    fn prepare_join_expr(&self, join_expr: &JoinExpr, sql: &mut dyn SqlWriter) {
        self.prepare_join_type(&join_expr.join, sql);
        write!(sql, " ").unwrap();
        self.prepare_join_table_ref(join_expr, sql);
        if let Some(on) = &join_expr.on {
            self.prepare_join_on(on, sql);
        }
    }

    fn prepare_join_table_ref(&self, join_expr: &JoinExpr, sql: &mut dyn SqlWriter) {
        if join_expr.lateral {
            write!(sql, "LATERAL ").unwrap();
        }
        self.prepare_table_ref(&join_expr.table, sql);
    }

    /// Translate [`TableRef`] into SQL statement.
    fn prepare_table_ref(&self, table_ref: &TableRef, sql: &mut dyn SqlWriter) {
        match table_ref {
            TableRef::SubQuery(query, alias) => {
                write!(sql, "(").unwrap();
                self.prepare_select_statement(query, sql);
                write!(sql, ")").unwrap();
                write!(sql, " AS ").unwrap();
                alias.prepare(sql.as_writer(), self.quote());
            }
            TableRef::ValuesList(values, alias) => {
                write!(sql, "(").unwrap();
                self.prepare_values_list(values, sql);
                write!(sql, ")").unwrap();
                write!(sql, " AS ").unwrap();
                alias.prepare(sql.as_writer(), self.quote());
            }
            _ => self.prepare_table_ref_iden(table_ref, sql),
        }
    }

    fn prepare_column_ref(&self, column_ref: &ColumnRef, sql: &mut dyn SqlWriter) {
        match column_ref {
            ColumnRef::Column(column) => column.prepare(sql.as_writer(), self.quote()),
            ColumnRef::TableColumn(table, column) => {
                table.prepare(sql.as_writer(), self.quote());
                write!(sql, ".").unwrap();
                column.prepare(sql.as_writer(), self.quote());
            }
            ColumnRef::SchemaTableColumn(schema, table, column) => {
                schema.prepare(sql.as_writer(), self.quote());
                write!(sql, ".").unwrap();
                table.prepare(sql.as_writer(), self.quote());
                write!(sql, ".").unwrap();
                column.prepare(sql.as_writer(), self.quote());
            }
            ColumnRef::Asterisk => {
                write!(sql, "*").unwrap();
            }
            ColumnRef::TableAsterisk(table) => {
                table.prepare(sql.as_writer(), self.quote());
                write!(sql, ".*").unwrap();
            }
        };
    }

    /// Translate [`UnOper`] into SQL statement.
    fn prepare_un_oper(&self, un_oper: &UnOper, sql: &mut dyn SqlWriter) {
        write!(
            sql,
            "{}",
            match un_oper {
                UnOper::Not => "NOT",
            }
        )
        .unwrap();
    }

<<<<<<< HEAD
    fn prepare_bin_oper_common(&self, bin_oper: &BinOper, sql: &mut dyn SqlWriter) {
=======
    fn prepare_bin_oper_common(&self, bin_oper: &BinOper, sql: &mut SqlWriter) {
>>>>>>> 94831a1f
        write!(
            sql,
            "{}",
            match bin_oper {
                BinOper::And => "AND",
                BinOper::Or => "OR",
                BinOper::Like => "LIKE",
                BinOper::NotLike => "NOT LIKE",
                BinOper::Is => "IS",
                BinOper::IsNot => "IS NOT",
                BinOper::In => "IN",
                BinOper::NotIn => "NOT IN",
                BinOper::Between => "BETWEEN",
                BinOper::NotBetween => "NOT BETWEEN",
                BinOper::Equal => "=",
                BinOper::NotEqual => "<>",
                BinOper::SmallerThan => "<",
                BinOper::GreaterThan => ">",
                BinOper::SmallerThanOrEqual => "<=",
                BinOper::GreaterThanOrEqual => ">=",
                BinOper::Add => "+",
                BinOper::Sub => "-",
                BinOper::Mul => "*",
                BinOper::Div => "/",
                BinOper::Mod => "%",
                BinOper::LShift => "<<",
                BinOper::RShift => ">>",
                BinOper::As => "AS",
                BinOper::Escape => "ESCAPE",
                #[allow(unreachable_patterns)]
                _ => unimplemented!(),
            }
        )
        .unwrap();
    }

    /// Translate [`BinOper`] into SQL statement.
<<<<<<< HEAD
    fn prepare_bin_oper(&self, bin_oper: &BinOper, sql: &mut dyn SqlWriter) {
        self.prepare_bin_oper_common(bin_oper, sql);
=======
    fn prepare_bin_oper(&self, bin_oper: &BinOper, sql: &mut SqlWriter) {
        self.prepare_bin_oper_common(bin_oper, sql);
    }

    /// Translate [`SubQueryOper`] into SQL statement.
    fn prepare_sub_query_oper(&self, oper: &SubQueryOper, sql: &mut SqlWriter) {
        write!(
            sql,
            "{}",
            match oper {
                SubQueryOper::Exists => "EXISTS",
                SubQueryOper::Any => "ANY",
                SubQueryOper::Some => "SOME",
                SubQueryOper::All => "ALL",
            }
        )
        .unwrap();
>>>>>>> 94831a1f
    }

    /// Translate [`LogicalChainOper`] into SQL statement.
    fn prepare_logical_chain_oper(
        &self,
        log_chain_oper: &LogicalChainOper,
        i: usize,
        length: usize,
        sql: &mut dyn SqlWriter,
    ) {
        let (simple_expr, oper) = match log_chain_oper {
            LogicalChainOper::And(simple_expr) => (simple_expr, "AND"),
            LogicalChainOper::Or(simple_expr) => (simple_expr, "OR"),
        };
        if i > 0 {
            write!(sql, " {} ", oper).unwrap();
        }
        let both_binary = match simple_expr {
            SimpleExpr::Binary(_, _, right) => {
                matches!(right.as_ref(), SimpleExpr::Binary(_, _, _))
            }
            _ => false,
        };
        let need_parentheses = length > 1 && both_binary;
        if need_parentheses {
            write!(sql, "(").unwrap();
        }
        self.prepare_simple_expr(simple_expr, sql);
        if need_parentheses {
            write!(sql, ")").unwrap();
        }
    }

    /// Translate [`Function`] into SQL statement.
    fn prepare_function_common(&self, function: &Function, sql: &mut dyn SqlWriter) {
        if let Function::Custom(iden) = function {
            iden.unquoted(sql.as_writer());
        } else {
            write!(
                sql,
                "{}",
                match function {
                    Function::Max => "MAX",
                    Function::Min => "MIN",
                    Function::Sum => "SUM",
                    Function::Avg => "AVG",
                    Function::Abs => "ABS",
                    Function::Coalesce => "COALESCE",
                    Function::Count => "COUNT",
                    Function::IfNull => self.if_null_function(),
                    Function::CharLength => self.char_length_function(),
                    Function::Cast => "CAST",
                    Function::Lower => "LOWER",
                    Function::Upper => "UPPER",
                    Function::Custom(_) => "",
                    Function::CurrentTimestamp => "CURRENT_TIMESTAMP",
                    Function::Random => self.random_function(),
                    #[cfg(feature = "backend-postgres")]
                    Function::PgFunction(_) => unimplemented!(),
                }
            )
            .unwrap();
        }
    }

    /// Translate [`QueryStatement`] into SQL statement.
    fn prepare_query_statement(&self, query: &SubQueryStatement, sql: &mut dyn SqlWriter);

    fn prepare_with_query(&self, query: &WithQuery, sql: &mut dyn SqlWriter) {
        self.prepare_with_clause(&query.with_clause, sql);
        self.prepare_query_statement(query.query.as_ref().unwrap().deref(), sql);
    }

    fn prepare_with_clause(&self, with_clause: &WithClause, sql: &mut dyn SqlWriter) {
        self.prepare_with_clause_start(with_clause, sql);
        self.prepare_with_clause_common_tables(with_clause, sql);
        if with_clause.recursive {
            self.prepare_with_clause_recursive_options(with_clause, sql);
        }
    }

    fn prepare_with_clause_recursive_options(
        &self,
        with_clause: &WithClause,
        sql: &mut dyn SqlWriter,
    ) {
        if with_clause.recursive {
            if let Some(search) = &with_clause.search {
                write!(
                    sql,
                    "SEARCH {} FIRST BY ",
                    match &search.order.as_ref().unwrap() {
                        SearchOrder::BREADTH => "BREADTH",
                        SearchOrder::DEPTH => "DEPTH",
                    }
                )
                .unwrap();

                self.prepare_simple_expr(&search.expr.as_ref().unwrap().expr, sql);

                write!(sql, " SET ").unwrap();

                search
                    .expr
                    .as_ref()
                    .unwrap()
                    .alias
                    .as_ref()
                    .unwrap()
                    .prepare(sql.as_writer(), self.quote());
                write!(sql, " ").unwrap();
            }
            if let Some(cycle) = &with_clause.cycle {
                write!(sql, "CYCLE ").unwrap();

                self.prepare_simple_expr(cycle.expr.as_ref().unwrap(), sql);

                write!(sql, " SET ").unwrap();

                cycle
                    .set_as
                    .as_ref()
                    .unwrap()
                    .prepare(sql.as_writer(), self.quote());
                write!(sql, " USING ").unwrap();
                cycle
                    .using
                    .as_ref()
                    .unwrap()
                    .prepare(sql.as_writer(), self.quote());
                write!(sql, " ").unwrap();
            }
        }
    }

    fn prepare_with_clause_common_tables(&self, with_clause: &WithClause, sql: &mut dyn SqlWriter) {
        let mut cte_first = true;
        assert_ne!(
            with_clause.cte_expressions.len(),
            0,
            "Cannot build a with query that has no common table expression!"
        );

        if with_clause.recursive {
            assert_eq!(
                with_clause.cte_expressions.len(),
                1,
                "Cannot build a recursive query with more than one common table! \
                A recursive with query must have a single cte inside it that has a union query of \
                two queries!"
            );
        }
        for cte in &with_clause.cte_expressions {
            if !cte_first {
                write!(sql, ", ").unwrap();
            }
            cte_first = false;

            self.prepare_with_query_clause_common_table(cte, sql);
        }
    }

    fn prepare_with_query_clause_common_table(
        &self,
        cte: &CommonTableExpression,
        sql: &mut dyn SqlWriter,
    ) {
        cte.table_name
            .as_ref()
            .unwrap()
            .prepare(sql.as_writer(), self.quote());

        if cte.cols.is_empty() {
            write!(sql, " ").unwrap();
        } else {
            write!(sql, " (").unwrap();

            let mut col_first = true;
            for col in &cte.cols {
                if !col_first {
                    write!(sql, ", ").unwrap();
                }
                col_first = false;
                col.prepare(sql.as_writer(), self.quote());
            }

            write!(sql, ") ").unwrap();
        }

        write!(sql, "AS ").unwrap();

        self.prepare_with_query_clause_materialization(cte, sql);

        write!(sql, "(").unwrap();

        self.prepare_query_statement(cte.query.as_ref().unwrap().deref(), sql);

        write!(sql, ") ").unwrap();
    }

    fn prepare_with_query_clause_materialization(
        &self,
        cte: &CommonTableExpression,
        sql: &mut dyn SqlWriter,
    ) {
        if let Some(materialized) = cte.materialized {
            write!(
                sql,
                "{} MATERIALIZED ",
                if materialized { "" } else { "NOT" }
            )
            .unwrap()
        }
    }

    fn prepare_with_clause_start(&self, with_clause: &WithClause, sql: &mut dyn SqlWriter) {
        write!(sql, "WITH ").unwrap();

        if with_clause.recursive {
            write!(sql, "RECURSIVE ").unwrap();
        }
    }

    fn prepare_insert(&self, replace: bool, sql: &mut dyn SqlWriter) {
        if replace {
            write!(sql, "REPLACE").unwrap();
        } else {
            write!(sql, "INSERT").unwrap();
        }
    }

    fn prepare_function(&self, function: &Function, sql: &mut dyn SqlWriter) {
        self.prepare_function_common(function, sql)
    }

    /// Translate [`JoinType`] into SQL statement.
    fn prepare_join_type(&self, join_type: &JoinType, sql: &mut dyn SqlWriter) {
        write!(
            sql,
            "{}",
            match join_type {
                JoinType::Join => "JOIN",
                JoinType::CrossJoin => "CROSS JOIN",
                JoinType::InnerJoin => "INNER JOIN",
                JoinType::LeftJoin => "LEFT JOIN",
                JoinType::RightJoin => "RIGHT JOIN",
            }
        )
        .unwrap()
    }

    /// Translate [`OrderExpr`] into SQL statement.
    fn prepare_order_expr(&self, order_expr: &OrderExpr, sql: &mut dyn SqlWriter) {
        if !matches!(order_expr.order, Order::Field(_)) {
            self.prepare_simple_expr(&order_expr.expr, sql);
        }
        self.prepare_order(order_expr, sql);
    }

    /// Translate [`JoinOn`] into SQL statement.
    fn prepare_join_on(&self, join_on: &JoinOn, sql: &mut dyn SqlWriter) {
        match join_on {
            JoinOn::Condition(c) => self.prepare_condition(c, "ON", sql),
            JoinOn::Columns(_c) => unimplemented!(),
        }
    }

    /// Translate [`Order`] into SQL statement.
    fn prepare_order(&self, order_expr: &OrderExpr, sql: &mut dyn SqlWriter) {
        match &order_expr.order {
            Order::Asc => write!(sql, "ASC").unwrap(),
            Order::Desc => write!(sql, "DESC").unwrap(),
            Order::Field(values) => self.prepare_field_order(order_expr, values, sql),
        }
    }

    /// Translate [`Order::Field`] into SQL statement
    fn prepare_field_order(
        &self,
        order_expr: &OrderExpr,
        values: &Values,
        sql: &mut dyn SqlWriter,
    ) {
        write!(sql, "CASE ").unwrap();
        let mut i = 0;
        for value in &values.0 {
            write!(sql, "WHEN ").unwrap();
            self.prepare_simple_expr(&order_expr.expr, sql);
            write!(sql, "=").unwrap();
            let value = self.value_to_string(value);
            write!(sql, "{}", value).unwrap();
            write!(sql, " THEN {} ", i).unwrap();
            i += 1;
        }
        write!(sql, "ELSE {} END", i).unwrap();
    }

    /// Write [`Value`] into SQL statement as parameter.
    fn prepare_value(&self, value: &Value, sql: &mut dyn SqlWriter);

    /// Write [`Value`] inline.
    fn prepare_constant(&self, value: &Value, sql: &mut dyn SqlWriter) {
        let string = self.value_to_string(value);
        write!(sql, "{}", string).unwrap();
    }

    /// Translate a `&[ValueTuple]` into a VALUES list.
    fn prepare_values_list(&self, value_tuples: &[ValueTuple], sql: &mut dyn SqlWriter) {
        write!(sql, "VALUES ").unwrap();
        value_tuples.iter().fold(true, |first, value_tuple| {
            if !first {
                write!(sql, ", ").unwrap();
            }
            write!(sql, "{}", self.values_list_tuple_prefix()).unwrap();
            write!(sql, "(").unwrap();
            value_tuple.clone().into_iter().fold(true, |first, value| {
                if !first {
                    write!(sql, ", ").unwrap();
                }
                self.prepare_value(&value, sql);
                false
            });

            write!(sql, ")").unwrap();
            false
        });
    }

    /// Translate [`SimpleExpr::Tuple`] into SQL statement.
    fn prepare_tuple(&self, exprs: &[SimpleExpr], sql: &mut dyn SqlWriter) {
        write!(sql, "(").unwrap();
        exprs.iter().fold(true, |first, expr| {
            if !first {
                write!(sql, ", ").unwrap();
            }
            self.prepare_simple_expr(expr, sql);
            false
        });
        write!(sql, ")").unwrap();
    }

    /// Translate [`Keyword`] into SQL statement.
    fn prepare_keyword(&self, keyword: &Keyword, sql: &mut dyn SqlWriter) {
        if let Keyword::Custom(iden) = keyword {
            iden.unquoted(sql.as_writer());
        } else {
            write!(
                sql,
                "{}",
                match keyword {
                    Keyword::Null => "NULL",
                    Keyword::Custom(_) => "",
                }
            )
            .unwrap();
        }
    }

    /// Convert a SQL value into syntax-specific string
    fn value_to_string(&self, v: &Value) -> String {
        let mut s = String::new();
        match v {
            Value::Bool(None)
            | Value::TinyInt(None)
            | Value::SmallInt(None)
            | Value::Int(None)
            | Value::BigInt(None)
            | Value::TinyUnsigned(None)
            | Value::SmallUnsigned(None)
            | Value::Unsigned(None)
            | Value::BigUnsigned(None)
            | Value::Float(None)
            | Value::Double(None)
            | Value::String(None)
            | Value::Char(None)
            | Value::Bytes(None) => write!(s, "NULL").unwrap(),
            #[cfg(feature = "with-json")]
            Value::Json(None) => write!(s, "NULL").unwrap(),
            #[cfg(feature = "with-chrono")]
            Value::ChronoDate(None) => write!(s, "NULL").unwrap(),
            #[cfg(feature = "with-chrono")]
            Value::ChronoTime(None) => write!(s, "NULL").unwrap(),
            #[cfg(feature = "with-chrono")]
            Value::ChronoDateTime(None) => write!(s, "NULL").unwrap(),
            #[cfg(feature = "with-chrono")]
            Value::ChronoDateTimeUtc(None) => write!(s, "NULL").unwrap(),
            #[cfg(feature = "with-chrono")]
            Value::ChronoDateTimeLocal(None) => write!(s, "NULL").unwrap(),
            #[cfg(feature = "with-chrono")]
            Value::ChronoDateTimeWithTimeZone(None) => write!(s, "NULL").unwrap(),
            #[cfg(feature = "with-time")]
            Value::TimeDate(None) => write!(s, "NULL").unwrap(),
            #[cfg(feature = "with-time")]
            Value::TimeTime(None) => write!(s, "NULL").unwrap(),
            #[cfg(feature = "with-time")]
            Value::TimeDateTime(None) => write!(s, "NULL").unwrap(),
            #[cfg(feature = "with-time")]
            Value::TimeDateTimeWithTimeZone(None) => write!(s, "NULL").unwrap(),
            #[cfg(feature = "with-rust_decimal")]
            Value::Decimal(None) => write!(s, "NULL").unwrap(),
            #[cfg(feature = "with-bigdecimal")]
            Value::BigDecimal(None) => write!(s, "NULL").unwrap(),
            #[cfg(feature = "with-uuid")]
            Value::Uuid(None) => write!(s, "NULL").unwrap(),
            #[cfg(feature = "with-ipnetwork")]
            Value::IpNetwork(None) => write!(s, "NULL").unwrap(),
            #[cfg(feature = "with-mac_address")]
            Value::MacAddress(None) => write!(s, "NULL").unwrap(),
            #[cfg(feature = "postgres-array")]
            Value::Array(None) => write!(s, "NULL").unwrap(),
            Value::Bool(Some(b)) => write!(s, "{}", if *b { "TRUE" } else { "FALSE" }).unwrap(),
            Value::TinyInt(Some(v)) => write!(s, "{}", v).unwrap(),
            Value::SmallInt(Some(v)) => write!(s, "{}", v).unwrap(),
            Value::Int(Some(v)) => write!(s, "{}", v).unwrap(),
            Value::BigInt(Some(v)) => write!(s, "{}", v).unwrap(),
            Value::TinyUnsigned(Some(v)) => write!(s, "{}", v).unwrap(),
            Value::SmallUnsigned(Some(v)) => write!(s, "{}", v).unwrap(),
            Value::Unsigned(Some(v)) => write!(s, "{}", v).unwrap(),
            Value::BigUnsigned(Some(v)) => write!(s, "{}", v).unwrap(),
            Value::Float(Some(v)) => write!(s, "{}", v).unwrap(),
            Value::Double(Some(v)) => write!(s, "{}", v).unwrap(),
            Value::String(Some(v)) => self.write_string_quoted(v, &mut s),
            Value::Char(Some(v)) => {
                self.write_string_quoted(std::str::from_utf8(&[*v as u8]).unwrap(), &mut s)
            }
            Value::Bytes(Some(v)) => write!(
                s,
                "x'{}'",
                v.iter().map(|b| format!("{:02X}", b)).collect::<String>()
            )
            .unwrap(),
            #[cfg(feature = "with-json")]
            Value::Json(Some(v)) => self.write_string_quoted(&v.to_string(), &mut s),
            #[cfg(feature = "with-chrono")]
            Value::ChronoDate(Some(v)) => write!(s, "'{}'", v.format("%Y-%m-%d")).unwrap(),
            #[cfg(feature = "with-chrono")]
            Value::ChronoTime(Some(v)) => write!(s, "'{}'", v.format("%H:%M:%S")).unwrap(),
            #[cfg(feature = "with-chrono")]
            Value::ChronoDateTime(Some(v)) => {
                write!(s, "'{}'", v.format("%Y-%m-%d %H:%M:%S")).unwrap()
            }
            #[cfg(feature = "with-chrono")]
            Value::ChronoDateTimeUtc(Some(v)) => {
                write!(s, "'{}'", v.format("%Y-%m-%d %H:%M:%S %:z")).unwrap()
            }
            #[cfg(feature = "with-chrono")]
            Value::ChronoDateTimeLocal(Some(v)) => {
                write!(s, "'{}'", v.format("%Y-%m-%d %H:%M:%S %:z")).unwrap()
            }
            #[cfg(feature = "with-chrono")]
            Value::ChronoDateTimeWithTimeZone(Some(v)) => {
                write!(s, "'{}'", v.format("%Y-%m-%d %H:%M:%S %:z")).unwrap()
            }
            #[cfg(feature = "with-time")]
            Value::TimeDate(Some(v)) => {
                write!(s, "'{}'", v.format(time_format::FORMAT_DATE).unwrap()).unwrap()
            }
            #[cfg(feature = "with-time")]
            Value::TimeTime(Some(v)) => {
                write!(s, "'{}'", v.format(time_format::FORMAT_TIME).unwrap()).unwrap()
            }
            #[cfg(feature = "with-time")]
            Value::TimeDateTime(Some(v)) => {
                write!(s, "'{}'", v.format(time_format::FORMAT_DATETIME).unwrap()).unwrap()
            }
            #[cfg(feature = "with-time")]
            Value::TimeDateTimeWithTimeZone(Some(v)) => write!(
                s,
                "'{}'",
                v.format(time_format::FORMAT_DATETIME_TZ).unwrap()
            )
            .unwrap(),
            #[cfg(feature = "with-rust_decimal")]
            Value::Decimal(Some(v)) => write!(s, "{}", v).unwrap(),
            #[cfg(feature = "with-bigdecimal")]
            Value::BigDecimal(Some(v)) => write!(s, "{}", v).unwrap(),
            #[cfg(feature = "with-uuid")]
            Value::Uuid(Some(v)) => write!(s, "'{}'", v).unwrap(),
            #[cfg(feature = "postgres-array")]
            Value::Array(Some(v)) => write!(
                s,
                "'{{{}}}'",
                v.iter()
                    .map(|element| self.value_to_string(element))
                    .collect::<Vec<String>>()
                    .join(",")
            )
            .unwrap(),
            #[cfg(feature = "with-ipnetwork")]
            Value::IpNetwork(Some(v)) => write!(s, "'{}'", v).unwrap(),
            #[cfg(feature = "with-mac_address")]
            Value::MacAddress(Some(v)) => write!(s, "'{}'", v).unwrap(),
        };
        s
    }

    #[doc(hidden)]
    /// Write ON CONFLICT expression
    fn prepare_on_conflict(&self, on_conflict: &Option<OnConflict>, sql: &mut dyn SqlWriter) {
        if let Some(on_conflict) = on_conflict {
            self.prepare_on_conflict_keywords(sql);
            self.prepare_on_conflict_target(&on_conflict.target, sql);
            self.prepare_on_conflict_action(&on_conflict.action, sql);
        }
    }

    #[doc(hidden)]
    /// Write ON CONFLICT target
    fn prepare_on_conflict_target(
        &self,
        on_conflict_target: &Option<OnConflictTarget>,
        sql: &mut dyn SqlWriter,
    ) {
        if let Some(target) = on_conflict_target {
            match target {
                OnConflictTarget::ConflictColumns(columns) => {
                    write!(sql, "(").unwrap();
                    columns.iter().fold(true, |first, col| {
                        if !first {
                            write!(sql, ", ").unwrap()
                        }
                        col.prepare(sql.as_writer(), self.quote());
                        false
                    });
                    write!(sql, ")").unwrap();
                }
            }
        }
    }

    #[doc(hidden)]
    /// Write ON CONFLICT action
    fn prepare_on_conflict_action(
        &self,
        on_conflict_action: &Option<OnConflictAction>,
        sql: &mut dyn SqlWriter,
    ) {
        if let Some(action) = on_conflict_action {
            match action {
                OnConflictAction::DoNothing => {
                    write!(sql, " DO NOTHING").unwrap();
                }
                OnConflictAction::UpdateColumns(columns) => {
                    self.prepare_on_conflict_do_update_keywords(sql);
                    columns.iter().fold(true, |first, col| {
                        if !first {
                            write!(sql, ", ").unwrap()
                        }
                        col.prepare(sql.as_writer(), self.quote());
                        write!(sql, " = ").unwrap();
                        self.prepare_on_conflict_excluded_table(col, sql);
                        false
                    });
                }
                OnConflictAction::UpdateExprs(column_exprs) => {
                    self.prepare_on_conflict_do_update_keywords(sql);
                    column_exprs.iter().fold(true, |first, (col, expr)| {
                        if !first {
                            write!(sql, ", ").unwrap()
                        }
                        col.prepare(sql.as_writer(), self.quote());
                        write!(sql, " = ").unwrap();
                        self.prepare_simple_expr(expr, sql);
                        false
                    });
                }
            }
        }
    }

    #[doc(hidden)]
    /// Write ON CONFLICT keywords
    fn prepare_on_conflict_keywords(&self, sql: &mut dyn SqlWriter) {
        write!(sql, " ON CONFLICT ").unwrap();
    }

    #[doc(hidden)]
    /// Write ON CONFLICT keywords
    fn prepare_on_conflict_do_update_keywords(&self, sql: &mut dyn SqlWriter) {
        write!(sql, " DO UPDATE SET ").unwrap();
    }

    #[doc(hidden)]
    /// Write ON CONFLICT update action by retrieving value from the excluded table
    fn prepare_on_conflict_excluded_table(&self, col: &DynIden, sql: &mut dyn SqlWriter) {
        write!(sql, "{0}excluded{0}", self.quote()).unwrap();
        write!(sql, ".").unwrap();
        col.prepare(sql.as_writer(), self.quote());
    }

    #[doc(hidden)]
    /// Hook to insert "RETURNING" statements.
    fn prepare_returning(&self, returning: &Option<ReturningClause>, sql: &mut dyn SqlWriter) {
        if let Some(returning) = returning {
            write!(sql, " RETURNING ").unwrap();
            match &returning {
                ReturningClause::All => write!(sql, "*").unwrap(),
                ReturningClause::Columns(cols) => {
                    cols.iter().fold(true, |first, column_ref| {
                        if !first {
                            write!(sql, ", ").unwrap()
                        }
                        self.prepare_column_ref(column_ref, sql);
                        false
                    });
                }
                ReturningClause::Exprs(exprs) => {
                    exprs.iter().fold(true, |first, expr| {
                        if !first {
                            write!(sql, ", ").unwrap()
                        }
                        self.prepare_simple_expr(expr, sql);
                        false
                    });
                }
            }
        }
    }

    #[doc(hidden)]
    /// Translate a condition to a "WHERE" clause.
    fn prepare_condition(
        &self,
        condition: &ConditionHolder,
        keyword: &str,
        sql: &mut dyn SqlWriter,
    ) {
        if !condition.is_empty() {
            write!(sql, " {} ", keyword).unwrap();
        }
        match &condition.contents {
            ConditionHolderContents::Empty => (),
            ConditionHolderContents::Chain(conditions) => {
                for (i, log_chain_oper) in conditions.iter().enumerate() {
                    self.prepare_logical_chain_oper(log_chain_oper, i, conditions.len(), sql);
                }
            }
            ConditionHolderContents::Condition(c) => {
                self.prepare_condition_where(c, sql);
            }
        }
    }

    #[doc(hidden)]
    /// Translate part of a condition to part of a "WHERE" clause.
    fn prepare_condition_where(&self, condition: &Condition, sql: &mut dyn SqlWriter) {
        if condition.negate {
            write!(sql, "NOT (").unwrap();
        }
        let mut is_first = true;
        for cond in &condition.conditions {
            if is_first {
                is_first = false;
            } else {
                match condition.condition_type {
                    ConditionType::Any => write!(sql, " OR ").unwrap(),
                    ConditionType::All => write!(sql, " AND ").unwrap(),
                }
            }
            match cond {
                ConditionExpression::Condition(c) => {
                    if condition.conditions.len() > 1 {
                        write!(sql, "(").unwrap();
                    }
                    self.prepare_condition_where(c, sql);
                    if condition.conditions.len() > 1 {
                        write!(sql, ")").unwrap();
                    }
                }
                ConditionExpression::SimpleExpr(e) => {
                    if condition.conditions.len() > 1 && (e.is_logical() || e.is_between()) {
                        write!(sql, "(").unwrap();
                    }
                    self.prepare_simple_expr(e, sql);
                    if condition.conditions.len() > 1 && (e.is_logical() || e.is_between()) {
                        write!(sql, ")").unwrap();
                    }
                }
            }
        }
        if condition.negate {
            write!(sql, ")").unwrap();
        }
    }

    #[doc(hidden)]
    /// Translate [`Frame`] into SQL statement.
    fn prepare_frame(&self, frame: &Frame, sql: &mut dyn SqlWriter) {
        match *frame {
            Frame::UnboundedPreceding => write!(sql, "UNBOUNDED PRECEDING").unwrap(),
            Frame::Preceding(v) => {
                self.prepare_value(&Some(v).into(), sql);
                write!(sql, "PRECEDING").unwrap();
            }
            Frame::CurrentRow => write!(sql, "CURRENT ROW").unwrap(),
            Frame::Following(v) => {
                self.prepare_value(&Some(v).into(), sql);
                write!(sql, "FOLLOWING").unwrap();
            }
            Frame::UnboundedFollowing => write!(sql, "UNBOUNDED FOLLOWING").unwrap(),
        }
    }

    #[doc(hidden)]
    /// Translate [`WindowStatement`] into SQL statement.
    fn prepare_window_statement(&self, window: &WindowStatement, sql: &mut dyn SqlWriter) {
        if !window.partition_by.is_empty() {
            write!(sql, "PARTITION BY ").unwrap();
            window.partition_by.iter().fold(true, |first, expr| {
                if !first {
                    write!(sql, ", ").unwrap()
                }
                self.prepare_simple_expr(expr, sql);
                false
            });
        }

        if !window.order_by.is_empty() {
            write!(sql, " ORDER BY ").unwrap();
            window.order_by.iter().fold(true, |first, expr| {
                if !first {
                    write!(sql, ", ").unwrap()
                }
                self.prepare_order_expr(expr, sql);
                false
            });
        }

        if let Some(frame) = &window.frame {
            match frame.r#type {
                FrameType::Range => write!(sql, " RANGE ").unwrap(),
                FrameType::Rows => write!(sql, " ROWS ").unwrap(),
            };
            if let Some(end) = &frame.end {
                write!(sql, "BETWEEN ").unwrap();
                self.prepare_frame(&frame.start, sql);
                write!(sql, " AND ").unwrap();
                self.prepare_frame(end, sql);
            } else {
                self.prepare_frame(&frame.start, sql);
            }
        }
    }

    #[doc(hidden)]
    /// Translate a binary expr to SQL.
    fn binary_expr(
        &self,
        left: &SimpleExpr,
        op: &BinOper,
        right: &SimpleExpr,
        sql: &mut dyn SqlWriter,
    ) {
        let no_paren = matches!(op, BinOper::Equal | BinOper::NotEqual);
        let left_paren = left.need_parentheses()
            && left.is_binary()
            && *op != left.get_bin_oper().unwrap()
            && !no_paren;
        if left_paren {
            write!(sql, "(").unwrap();
        }
        self.prepare_simple_expr(left, sql);
        if left_paren {
            write!(sql, ")").unwrap();
        }
        write!(sql, " ").unwrap();
        self.prepare_bin_oper(op, sql);
        write!(sql, " ").unwrap();
        let no_right_paren = matches!(
            op,
            BinOper::Between | BinOper::NotBetween | BinOper::Like | BinOper::NotLike
        );
        let right_paren = (right.need_parentheses()
            || right.is_binary() && *op != left.get_bin_oper().unwrap())
            && !no_right_paren
            && !no_paren;
        if right_paren {
            write!(sql, "(").unwrap();
        }
        self.prepare_simple_expr(right, sql);
        if right_paren {
            write!(sql, ")").unwrap();
        }
    }

    #[doc(hidden)]
    /// Write a string surrounded by escaped quotes.
    fn write_string_quoted(&self, string: &str, buffer: &mut String) {
        write!(buffer, "'{}'", self.escape_string(string)).unwrap()
    }

    #[doc(hidden)]
    /// The name of the function that represents the "if null" condition.
    fn if_null_function(&self) -> &str {
        "IFNULL"
    }

    #[doc(hidden)]
    /// The name of the function that returns the char length.
    fn char_length_function(&self) -> &str {
        "CHAR_LENGTH"
    }

    #[doc(hidden)]
    /// The name of the function that returns a random number
    fn random_function(&self) -> &str {
        // Returning it with parens as part of the name because the tuple preparer can't deal with empty lists
        "RANDOM"
    }

    /// The keywords for insert default row.
    fn insert_default_keyword(&self) -> &str {
        "(DEFAULT)"
    }

    /// Write insert default rows expression.
    fn insert_default_values(&self, num_rows: u32, sql: &mut dyn SqlWriter) {
        write!(sql, "VALUES ").unwrap();
        (0..num_rows).fold(true, |first, _| {
            if !first {
                write!(sql, ", ").unwrap()
            }
            write!(sql, "{}", self.insert_default_keyword()).unwrap();
            false
        });
    }
}

impl SubQueryStatement {
    pub(crate) fn prepare_statement(
        &self,
        query_builder: &dyn QueryBuilder,
        sql: &mut dyn SqlWriter,
    ) {
        use SubQueryStatement::*;
        match self {
            SelectStatement(stmt) => query_builder.prepare_select_statement(stmt, sql),
            InsertStatement(stmt) => query_builder.prepare_insert_statement(stmt, sql),
            UpdateStatement(stmt) => query_builder.prepare_update_statement(stmt, sql),
            DeleteStatement(stmt) => query_builder.prepare_delete_statement(stmt, sql),
            WithStatement(stmt) => query_builder.prepare_with_query(stmt, sql),
        }
    }
}

pub(crate) struct CommonSqlQueryBuilder;

impl QueryBuilder for CommonSqlQueryBuilder {
    fn prepare_query_statement(&self, query: &SubQueryStatement, sql: &mut dyn SqlWriter) {
        query.prepare_statement(self, sql);
    }

    fn prepare_value(&self, value: &Value, sql: &mut dyn SqlWriter) {
        sql.push_param(value.clone(), self as _);
    }
}

impl QuotedBuilder for CommonSqlQueryBuilder {
    fn quote(&self) -> char {
        '"'
    }
}

impl EscapeBuilder for CommonSqlQueryBuilder {}

impl TableRefBuilder for CommonSqlQueryBuilder {}<|MERGE_RESOLUTION|>--- conflicted
+++ resolved
@@ -508,11 +508,7 @@
         .unwrap();
     }
 
-<<<<<<< HEAD
     fn prepare_bin_oper_common(&self, bin_oper: &BinOper, sql: &mut dyn SqlWriter) {
-=======
-    fn prepare_bin_oper_common(&self, bin_oper: &BinOper, sql: &mut SqlWriter) {
->>>>>>> 94831a1f
         write!(
             sql,
             "{}",
@@ -550,11 +546,7 @@
     }
 
     /// Translate [`BinOper`] into SQL statement.
-<<<<<<< HEAD
     fn prepare_bin_oper(&self, bin_oper: &BinOper, sql: &mut dyn SqlWriter) {
-        self.prepare_bin_oper_common(bin_oper, sql);
-=======
-    fn prepare_bin_oper(&self, bin_oper: &BinOper, sql: &mut SqlWriter) {
         self.prepare_bin_oper_common(bin_oper, sql);
     }
 
@@ -571,7 +563,6 @@
             }
         )
         .unwrap();
->>>>>>> 94831a1f
     }
 
     /// Translate [`LogicalChainOper`] into SQL statement.
