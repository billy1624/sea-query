--- conflicted
+++ resolved
@@ -65,9 +65,6 @@
     /// Translate [`TypeDropStatement`] into database specific SQL statement.
     fn prepare_type_drop_statement(
         &self,
-<<<<<<< HEAD
-        create: &TypeDropStatement,
-=======
         drop: &TypeDropStatement,
         sql: &mut SqlWriter,
         collector: &mut dyn FnMut(Value),
@@ -77,7 +74,6 @@
     fn prepare_type_alter_statement(
         &self,
         alter: &TypeAlterStatement,
->>>>>>> 7788b4d9
         sql: &mut SqlWriter,
         collector: &mut dyn FnMut(Value),
     );
@@ -297,8 +293,6 @@
     where
         T: TypeBuilder + QueryBuilder,
     {
-<<<<<<< HEAD
-=======
         let (sql, values) = self.build_ref(&type_builder);
         inject_parameters(&sql, values, &type_builder)
     }
@@ -430,7 +424,6 @@
     where
         T: TypeBuilder + QueryBuilder,
     {
->>>>>>> 7788b4d9
         let (sql, values) = self.build_ref(&type_builder);
         inject_parameters(&sql, values, &type_builder)
     }
